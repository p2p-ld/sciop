SciOp
=====

collecting at-risk data in torrent rss feeds

# Running a SciOp Instance

These instructions are for executing the `sciop` tool.

*TODO: what does the sciop tool do and why would you want to run your own instance?*

## Installing Dependencies

Make a python virtual environment and activate it:

    python -m venv ~/.envs/sciop
    . ~/.envs/sciop/bin/activate

Make sure `pip` is reasonably new:

    pip install --upgrade pip

Install dependencies and then sciop itself in-place as an editable requirement:

    pip install -e .

## Running SciOp

Create a configuration starting from the sample:

    cp .env.sample .env
    $EDITOR .env

**NB: the `secret_key` field must be a securely-generated random hex value. This is specified in the template `.env` file.**

Run sciop:

    sciop

# Contributing

We use [`pdm`](https://pdm-project.org/latest/) to build and interact with the code in this repo for contributions. This workflow is slightly different than simply executing the tool.

## Setup Development Environment

`pdm` can be installed at the top level, without entering a virtual environment:

    pip install pdm

However, it is also possible to install `pdm` within an existing venv.

Then, `pdm` can install dependencies, implicitly creating a venv if not already within one:

    pdm install

## Testing Your Changes

To run the code within the worktree:

    pdm run start

To fix formatting and imports:

    pdm run format

To run lint:

    pdm run lint

To run automated testing:

    pdm run test

Changes can then be submitted as a pull request against this repository on Codeberg.

# Troubleshooting

## DB Migrations
We currently don't support database migrations, so old versions of the sqlite db can cause errors upon changes to the code. By default, the database is located at `./db.sqlite` wherever you invoke `sciop` from, so deleting the database should resolve any exceptions relating to missing columns and the like:

    rm -v ./db.sqlite

Note that we expect this to change soon to support real db migrations, which will make this workaround unnecessary.

<<<<<<< HEAD
    sciop


## Vendored Software

This project includes the following vendored software:

- [htmx](https://htmx.org/) - Zero-Clause BSD
- [form-json](https://github.com/xehrad/form-json/) - GPL 3.0
- [fastapi_rss](https://github.com/sbordeyne/fastapi_rss) - MIT
=======
# License
[EUPL v1.2](./LICENSE)
>>>>>>> a5a3ff0e
<|MERGE_RESOLUTION|>--- conflicted
+++ resolved
@@ -82,18 +82,14 @@
 
 Note that we expect this to change soon to support real db migrations, which will make this workaround unnecessary.
 
-<<<<<<< HEAD
-    sciop
+# License
+[EUPL v1.2](./LICENSE)
 
 
-## Vendored Software
+# Vendored Software
 
 This project includes the following vendored software:
 
 - [htmx](https://htmx.org/) - Zero-Clause BSD
 - [form-json](https://github.com/xehrad/form-json/) - GPL 3.0
-- [fastapi_rss](https://github.com/sbordeyne/fastapi_rss) - MIT
-=======
-# License
-[EUPL v1.2](./LICENSE)
->>>>>>> a5a3ff0e
+- [fastapi_rss](https://github.com/sbordeyne/fastapi_rss) - MIT