import re
<<<<<<< HEAD
from enum import Enum
from typing import TYPE_CHECKING, Optional, Self
=======
from enum import StrEnum
from typing import TYPE_CHECKING, Optional
>>>>>>> d3ede5bc
from urllib.parse import urljoin

from pydantic import field_validator
from sqlmodel import Field, Relationship, SQLModel, Session, select

from sciop.config import config
from sciop.models.account import Account
from sciop.models.mixin import SearchableMixin, TableMixin, TableReadMixin

if TYPE_CHECKING:
    from sciop.models import TorrentFile


class Priority(StrEnum):
    unknown = "unknown"
    low = "low"
    medium = "medium"
    high = "high"


class SourceType(StrEnum):
    unknown = "unknown"
    web = "web"
    http = "http"
    ftp = "ftp"
    s3 = "s3"


class Status(StrEnum):
    todo = "todo"
    claimed = "claimed"
    completed = "completed"


class InputType(StrEnum):
    text = "text"
    textarea = "textarea"


class DatasetBase(SQLModel):
    title: str = Field(
        title="Title",
        description="""
    Human readable name for dataset. 
    Match the title given by the source as closely as possible.
    """,
    )
    slug: str = Field(
        title="Dataset Slug",
        description="""
    Short, computer readable name for dataset.
    The acronym or abbreviation of the dataset name, e.g. for the NOAA
    "Fundamental Climate Data Record - Mean Layer Temperature NOAA"
    use "fcdr-mlt-noaa"
    """,
        unique=True,
        index=True,
    )
    agency: str = Field(
        title="Agency",
        description="""
    The Agency or Organization that is associated with the dataset.
    Please use a canonical acronym/abbreviation form of the name when possible,
    using the autocompleted values if any correct matches are listed.
    """,
    )
    homepage: Optional[str] = Field(
        None,
        title="Homepage",
        description="""
    (Optional) The index/landing page that describes this dataset
    (but isn't necessarily the direct link to the data itself), if any. 
    """,
    )
    description: Optional[str] = Field(
        None,
        title="Description",
        description="""
    (Optional) Additional information about the dataset.
    """,
        schema_extra={"json_schema_extra": {"input_type": InputType.textarea}},
    )
    priority: Priority = Field("unknown", title="Priority")
    priority_comment: Optional[str] = Field(
        None,
        title="Priority Comment",
        description="""
    (Optional) Additional information about the priority of preserving this dataset,
    if it is especially endangered or likely to be tampered with in the short term.
    """,
        schema_extra={"input_type": InputType.textarea},
    )
    source: SourceType = Field(
        "unknown",
        title="Source Type",
        description="""
    The protocol/technology needed to download the dataset.
    Use "web" if the dataset is an archive of websites themselves,
    and "http" if the dataset is some other raw data available via http download.
    """,
    )


class Dataset(DatasetBase, TableMixin, SearchableMixin, table=True):
    __searchable__ = ["title", "slug", "agency", "homepage", "description"]
    instances: list["DatasetInstance"] = Relationship(back_populates="dataset")
    external_instances: list["ExternalInstance"] = Relationship(back_populates="dataset")
    urls: list["DatasetURL"] = Relationship(back_populates="dataset")
    tags: list["DatasetTag"] = Relationship(back_populates="dataset")
    account_id: Optional[int] = Field(default=None, foreign_key="account.id")
    account: Optional["Account"] = Relationship(back_populates="datasets")
    status: Status = "todo"
    enabled: bool = False


class DatasetCreate(DatasetBase):
    urls: list[str] = Field(
        title="URL(s)",
        description="""
        URL(s) to the direct download of the data, if public.
        One URL per line.
        If uploading a recursive web archive dump (source type == web), 
        only the top-level URL is needed.
        """,
        schema_extra={"json_schema_extra": {"input_type": InputType.textarea}},
    )
    tags: list[str] = Field(
        title="Tags",
        description="""
        Tags for this dataset. One tag per line. 
        Only lowercase alphanumeric characters and `-` are allowed.
        Include as many tags as are applicable: topic, data type/file type,
        if this dataset is part of a collection (e.g. each dataset in NOAA's
        Fundamental Climate Data Records should be tagged with `fcdr`), etc.
        Tags are used to generate RSS feeds so people can reseed data that is important to them.
        """,
        schema_extra={"json_schema_extra": {"input_type": InputType.textarea}},
    )

    @field_validator("urls", "tags", mode="before")
    def split_strings(cls, value: str | list[str]) -> list[str]:
        """Split lists of strings given as one entry per line"""
        if isinstance(value, str):
            if not value or value == "":
                return []
            value = value.splitlines()
        elif isinstance(value, list) and len(value) == 1 and "\n" in value[0]:
            value = value[0].splitlines()

        return value

    @field_validator("tags", mode="after")
    def tokenize_tags(cls, value: list[str]) -> list[str]:
        """Transform tags to lowercase alphanumeric characters, replacing anything else with -"""
        print("tokenize")
        print(value)
        res = [_tokenize(v) for v in value]
        print("after")
        print(res)
        return res


def _tokenize(v: str) -> str:
    v = v.lower()
    v = re.sub(r"[^0-9a-z\s\-_]", "", v)
    v = re.sub(r"[\s_]", "-", v)
    return v


class DatasetRead(DatasetBase, TableReadMixin):
    instances: list["DatasetInstance"]
    external_instances: list["ExternalInstance"]
    urls: list["DatasetURL"]
    tags: list["DatasetTag"]
    status: Status
    enabled: bool


class DatasetURL(SQLModel, table=True):
    id: Optional[int] = Field(default=None, primary_key=True)
    dataset_id: Optional[int] = Field(default=None, foreign_key="dataset.id")
    dataset: Optional[Dataset] = Relationship(back_populates="urls")
    url: str


class DatasetTag(SQLModel, table=True):
    id: Optional[int] = Field(default=None, primary_key=True)
    dataset_id: Optional[int] = Field(default=None, foreign_key="dataset.id")
    dataset: Optional[Dataset] = Relationship(back_populates="tags")
    tag: str


class DatasetInstanceBase(SQLModel):
    """
    A copy of a dataset
    """

    method: Optional[str] = Field(
        None,
        description="""Description of how the dataset was acquired""",
        schema_extra={"json_schema_extra": {"input_type": InputType.textarea}},
    )
    description: Optional[str] = Field(
        None,
        description="Any additional information about this dataset instance",
        schema_extra={"json_schema_extra": {"input_type": InputType.textarea}},
    )


class DatasetInstance(DatasetInstanceBase, TableMixin, table=True):
    id: Optional[int] = Field(default=None, primary_key=True)

    dataset_id: Optional[int] = Field(default=None, foreign_key="dataset.id")
    dataset: Dataset = Relationship(back_populates="instances")
    account_id: Optional[int] = Field(default=None, foreign_key="account.id")
    account: Account = Relationship(back_populates="submissions")
    torrent: Optional["TorrentFile"] = Relationship(back_populates="instance")
    enabled: bool = False

    @property
    def human_size(self) -> str:
        """Human-sized string representation of the torrent size"""
        return self.torrent.human_size

    @property
    def download_path(self) -> str:
        """Location where the torrent can be downloaded relative to site root"""
        return self.torrent.download_path

    @property
    def absolute_download_path(self) -> str:
        """Download path including the site root"""
        return urljoin(config.base_url, self.download_path)

    @property
    def file_name(self) -> str:
        return self.torrent.file_name

    @property
    def rss_description(self) -> str:
        """String to be used in the RSS description for this instance"""
        return f"Description: {self.description}\n\nMethod: {self.method}"


class DatasetInstanceRead(DatasetInstanceBase, TableReadMixin):
    """Version of datasaet instance returned when reading"""


class DatasetInstanceCreate(DatasetInstanceBase):
    """Dataset instance for creation, excludes the enabled param"""

    torrent_short_hash: str = Field(
        max_length=8, min_length=8, description="Short hash of the torrent file"
    )


class ExternalInstanceBase(SQLModel):
    """An external source for this dataset"""

    organization: str = Field(
        "", description="The name of the group or person who provides the dataset"
    )
    url: str = Field(description="Link to the external source")
    description: str = Field(
        description="Additional information about the completeness, accuracy, etc. "
        "of the external source"
    )


class ExternalInstance(ExternalInstanceBase, TableMixin, table=True):
    dataset_id: Optional[int] = Field(default=None, foreign_key="dataset.id")
    dataset: Dataset = Relationship(back_populates="external_instances")
    account_id: Optional[int] = Field(default=None, foreign_key="account.id")
    account: Optional[Account] = Relationship(back_populates="external_submissions")<|MERGE_RESOLUTION|>--- conflicted
+++ resolved
@@ -1,11 +1,6 @@
 import re
-<<<<<<< HEAD
-from enum import Enum
+from enum import StrEnum
 from typing import TYPE_CHECKING, Optional, Self
-=======
-from enum import StrEnum
-from typing import TYPE_CHECKING, Optional
->>>>>>> d3ede5bc
 from urllib.parse import urljoin
 
 from pydantic import field_validator
