/* As in specific page elements like buttons, etc. */

input,
textarea,
select {
  background-color: var(--color-background-shade);
  padding: 1em;
  color: var(--color-text);
  border: 1px solid var(--color-primary);
  border-radius: 5px;
  box-sizing: border-box;
}

.collapsible-summary input {
  margin: 0;
}

button,
.button {
  border: 1px solid var(--color-primary);
  background-color: var(--color-background);
  color: var(--color-primary-shade-1);
  border-radius: 4px 2px;
  box-shadow: 2px 2px 0 var(--color-primary-darker-1);
  transition: all .2s;
  padding: 0.1em 0.5em;


  &:hover {
    background-color: var(--color-primary);
    color: var(--color-primary-contrast);
  }

  &.caution {
    border-color: var(--color-caution);
    color: var(--color-caution);
    box-shadow: 2px 2px 0 var(--color-caution-darker-1);

    &:hover {
      background-color: var(--color-caution);
      color: var(--color-caution-contrast);
    }
  }

  &.toggle-button {
    &:not(.checked) {
      border-color: var(--color-border-deemphasized);
      color: var(--color-deemphasized);
      box-shadow: unset;

      &:hover {
        background-color: var(--color-background);
        border-color: var(--color-primary);
      }

      &:disabled {
        &:hover {
          border-color: var(--color-border-deemphasized);
        }
      }
    }
    &.checked {
      &:disabled {
        border-color: var(--color-primary);
        box-shadow: 2px 2px 0 var(--color-primary-darker-1);
      }
    }

  }

  &.angled-button {
    transform: rotate(-45deg);
    transform-origin: top left;
    border-top-left-radius: 0;
    border-bottom-left-radius: 0;
  }

  &:disabled {
    background: repeating-linear-gradient(
      -45deg,
      var(--color-background),
      var(--color-background) 5px,
      var(--color-disabled) 5px,
      var(--color-disabled) 7px
    );
    box-shadow: unset;
    border-color: var(--color-border-deemphasized);
    color: var(--color-deemphasized);

    &:hover {
      border-color: unset;
    }
  }
}

.search-container {
  max-height: 2.5em;
  display: flex;
  flex-direction: row;
  column-gap: 0.5em;

  input {
    flex-grow: 1;
  }

}

.pagination-container {
  margin-bottom: 1em;
  display: flex;
  flex-direction: row;
  align-items: center;

  .pagination-total {
    margin-left: auto;
  }
}

.pagination-links {
  display: flex;
  flex-direction: row;
  gap: 0.5em;
  align-items: center;
  font-family: var(--font-mono);

  button {
	  padding: 0 6px;
    font-size: 1.1em;
	  line-height: 32px;
	  min-width: 32px;
    border: unset;
    color: var(--color-primary-shade-1);
    background-color: unset;
    box-shadow: unset;
    border: 1px solid transparent;
	  cursor: pointer;

    &:hover {
      border: 1px solid var(--color-primary);
    }

    &.current {
      background-color: var(--color-primary);
      color: var(--color-primary-contrast);
    }
  }

  span {
    color: var(--color-text-deemphasized);
    font-size: 1em;
  }
}

.loading-indicator {
  max-height: 30px;
  margin-left: auto;

  img {
    object-fit: contain;
    height: 100%;
    max-height: 30px;
  }
}

.collapsible {
  /*padding: 0.25em 0.5em;*/
  border: 1px solid var(--color-border-deemphasized);
  border-bottom: none;
  cursor: pointer;
  summary {
    align-items: center;
    padding: 0.25em 0.5em;
  }
  summary + * { /* sorry ... */
	padding: 0.25em 0.5em;
  }
<<<<<<< HEAD
  div {
    cursor: unset;
  }
  &:last-child {
=======
  &:last-of-type {
>>>>>>> 6fb2850b
	  border-bottom: 1px solid var(--color-border-deemphasized);
  }
}

.collapsible:not([open])  {
  & > summary .collapsible-marker::before {
    content: "+";
  }

  &:hover {
    border-left: 1px solid var(--color-link);
    .collapsible-marker::before {
      color: var(--color-link);
      transition: color 0.1s;
    }
  }
}

.collapsible[open] {
  padding-bottom: 1em;
  border-left: 1px solid var(--color-link);

<<<<<<< HEAD
  & > summary .collapsible-marker::before {
    content: "-";
    color: var(--color-link);
  }

=======
>>>>>>> 6fb2850b
  & > summary {
    margin-bottom: 0.5em;
	background: var(--color-background-deemphasized);

	.collapsible-marker::before {
	  content: "-";
	  color: var(--color-link);
	}
  }
}

/* avoid HTMX needing to inject styles dynamically*/
.htmx-indicator{
  opacity:0;
}
.htmx-request .htmx-indicator{
  opacity:1;
  transition: opacity 200ms ease-in;
}

#error-modal-container {
  display: none;
  position: fixed;
  top: 0;
  left: 0;
  width: 100%;
  height: 100%;
  /*z-index: -99;*/
  background-color: rgba(0, 0, 0, 0.5);

  &:has(.error-modal) {
    display: flex;
    align-items: center;
    align-content: center;
  }

  .error-modal {
    background-color: var(--color-background);
    margin: auto;
    width: 80%;
    max-width: 400px;
    box-shadow: 0px 0px 20px rgba(0,0,0,0.9);
    border-radius: 5px;

    .modal-header {
      background-color: var(--color-background-shade);
      font-size: 2em;
      display: flex;
      justify-content: space-between;
      padding: 0.2em 0.5em;
    }
    .modal-body {
      padding: 1em;
    }
  }
}

.surface {
  padding: 1em;
  border-radius: 1em;
  background-color: var(--color-background-shade);
  border: 1px solid var(--color-border-deemphasized);

}
<|MERGE_RESOLUTION|>--- conflicted
+++ resolved
@@ -172,16 +172,12 @@
     padding: 0.25em 0.5em;
   }
   summary + * { /* sorry ... */
-	padding: 0.25em 0.5em;
-  }
-<<<<<<< HEAD
+	  padding: 0.25em 0.5em;
+  }
   div {
     cursor: unset;
   }
-  &:last-child {
-=======
   &:last-of-type {
->>>>>>> 6fb2850b
 	  border-bottom: 1px solid var(--color-border-deemphasized);
   }
 }
@@ -204,22 +200,14 @@
   padding-bottom: 1em;
   border-left: 1px solid var(--color-link);
 
-<<<<<<< HEAD
-  & > summary .collapsible-marker::before {
-    content: "-";
-    color: var(--color-link);
-  }
-
-=======
->>>>>>> 6fb2850b
   & > summary {
     margin-bottom: 0.5em;
-	background: var(--color-background-deemphasized);
-
-	.collapsible-marker::before {
-	  content: "-";
-	  color: var(--color-link);
-	}
+	  background: var(--color-background-deemphasized);
+
+    .collapsible-marker::before {
+      content: "-";
+      color: var(--color-link);
+    }
   }
 }
 
