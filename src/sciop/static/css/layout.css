--- conflicted
+++ resolved
@@ -559,7 +559,6 @@
         .cls-1{fill-opacity:0.4;}
         .cls-3{fill:#222426;fill-rule:evenodd;}
 
-<<<<<<< HEAD
         svg {
           position: absolute;
           bottom: 0;
@@ -567,17 +566,12 @@
           overflow: visible;
         }
 
-        #spotlight {
-          animation: spotlight-waver 3s ease-in-out infinite;
-          will-change: transform;
-          transform-origin: bottom left;
-=======
         @media screen and (prefers-reduced-motion: no-preference) {
           #spotlight {
-            animation: 4s infinite spotlight-waver;
+            animation: spotlight-waver 3s ease-in-out infinite;
+            will-change: transform;
             transform-origin: bottom left;
           }
->>>>>>> fb841367
         }
       }
     }
