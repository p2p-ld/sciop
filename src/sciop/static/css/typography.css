.redacted {
    color: var(--color-primary-contrast);
    position: relative;

    &>* {
        color: var(--color-primary-contrast);
    }

    &:before {
        background: var(--color-primary);
        border-radius: 0.2em 0.1em;
        box-shadow: 0 0 2px rgba(255,255,255,0.25);
        content: " ";
        width: 150%;
        height: 0.8em;
        left: -25%;
        bottom: 0.1em;
        position: absolute;
        transform: skewY(-10deg) rotate(8deg);
        z-index: -1;
    }
}

.site-index {
    text-align: center;


    .site-title {
        display: inline-block;
        font-size: 5em;
    }

    .site-subtitle {
        font-style: italic;
        font-weight: normal;
        font-size: 2em;
    }
}

.token {
    background-color: var(--color-background-shade);
    border: 1px solid var(--color-primary-shade-3);
    border-radius: 3px;
    color: var(--color-link);
    font-family: var(--font-mono);
    font-size: 85%;
    padding: 0.15em 0.25em;
}

.timestamp {
    font-family: var(--font-mono);
    font-size: 0.8em;
}

.font-mono {
    font-family: var(--font-mono);
}

<<<<<<< HEAD
.bold {
    font-weight: bold;
=======
.aside {
    color: var(--color-text-deemphasized);
    font-style: italic;
    font-size: 0.8em;
    margin: 2em 0;
>>>>>>> b9449d5e
}<|MERGE_RESOLUTION|>--- conflicted
+++ resolved
@@ -56,14 +56,13 @@
     font-family: var(--font-mono);
 }
 
-<<<<<<< HEAD
-.bold {
-    font-weight: bold;
-=======
 .aside {
     color: var(--color-text-deemphasized);
     font-style: italic;
     font-size: 0.8em;
     margin: 2em 0;
->>>>>>> b9449d5e
+}
+
+.bold {
+    font-weight: bold;
 }