--- conflicted
+++ resolved
@@ -18,11 +18,10 @@
   transition: none !important;
 }
 
-<<<<<<< HEAD
+ul {
+    padding-inline-start: 1em;
+}
+
 .hidden {
   display: none;
-=======
-ul {
-    padding-inline-start: 1em;
->>>>>>> b9449d5e
 }