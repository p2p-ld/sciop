from fastapi import APIRouter, Request
from fastapi.responses import HTMLResponse, RedirectResponse, FileResponse
from fastapi.templating import Jinja2Templates

import sciop
from sciop.api.deps import CurrentAccount
from sciop.config import config
from sciop.const import TEMPLATE_DIR, STATIC_DIR
from sciop.models import DatasetCreate
<<<<<<< HEAD
from sciop import crud
from sciop.frontend.templates import templates
=======
>>>>>>> d3ede5bc

index_router = APIRouter()


@index_router.get("/", response_class=HTMLResponse)
async def index(request: Request, account: CurrentAccount):
    try:
        short_hash = sciop.__version__.split("+")[1]
    except IndexError:
        short_hash = ""
    return templates.TemplateResponse(
        "pages/index.html",
        {
            "request": request,
            "config": config,
            "current_account": account,
            "version": sciop.__version__,
            "short_hash": short_hash,
        },
    )


@index_router.get("/login", response_class=HTMLResponse)
async def login(request: Request, account: CurrentAccount):
    return templates.TemplateResponse(
        "pages/login.html", {"request": request, "config": config, "current_account": account}
    )


@index_router.get("/profile", response_class=HTMLResponse)
async def profile(request: Request, account: CurrentAccount):
    if account is None:
        return RedirectResponse(url="/login", status_code=302)

    return templates.TemplateResponse("pages/profile.html", {"request": request})


@index_router.get("/request", response_class=HTMLResponse)
async def request(request: Request, account: CurrentAccount):
    return templates.TemplateResponse(
        "pages/request.html",
        {"request": request, "config": config, "current_account": account, "model": DatasetCreate},
    )


@index_router.get("/upload", response_class=HTMLResponse)
async def upload(request: Request, account: CurrentAccount):
    if account is None:
        return RedirectResponse(url="/login", status_code=302)

    return templates.TemplateResponse(
        "pages/upload.html", {"request": request, "config": config, "current_account": account}
    )


@index_router.get("/favicon.ico", response_class=FileResponse, include_in_schema=False)
def favicon():
    return FileResponse(STATIC_DIR / "img" / "favicon.ico")<|MERGE_RESOLUTION|>--- conflicted
+++ resolved
@@ -7,11 +7,8 @@
 from sciop.config import config
 from sciop.const import TEMPLATE_DIR, STATIC_DIR
 from sciop.models import DatasetCreate
-<<<<<<< HEAD
 from sciop import crud
 from sciop.frontend.templates import templates
-=======
->>>>>>> d3ede5bc
 
 index_router = APIRouter()
 
