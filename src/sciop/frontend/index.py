--- conflicted
+++ resolved
@@ -1,10 +1,6 @@
-<<<<<<< HEAD
 import random
 
-from fastapi import APIRouter, Request
-=======
 from fastapi import APIRouter, BackgroundTasks, Request
->>>>>>> 4d7b6c60
 from fastapi.responses import FileResponse, HTMLResponse, RedirectResponse
 
 import sciop
@@ -27,14 +23,12 @@
         short_hash = ""
 
     stats = crud.get_latest_site_stats(session=session)
-<<<<<<< HEAD
-    hit_count = HitCount.next(path="/", session=session)
+
+    hit_count = HitCount.next(path="/", session=session, background_tasks=background_tasks)
+
     quotes = get_config().instance.quotes
     quote = random.choice(quotes) if quotes else None
-=======
-    hit_count = HitCount.next(path="/", session=session, background_tasks=background_tasks)
 
->>>>>>> 4d7b6c60
     return templates.TemplateResponse(
         request,
         "pages/index.html",
