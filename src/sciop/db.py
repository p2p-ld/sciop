import importlib.resources
import random
from datetime import UTC, datetime
from pathlib import Path
from typing import TYPE_CHECKING, Generator, Optional

from alembic import command
from alembic.config import Config as AlembicConfig
from alembic.util.exc import CommandError
from sqlalchemy import text
from sqlalchemy.engine.base import Engine
from sqlalchemy.orm import sessionmaker
from sqlmodel import Session, SQLModel, create_engine, func, select

from sciop.config import config

if TYPE_CHECKING:
    from faker import Faker

    from sciop.models import Account, Dataset, DatasetCreate, Upload

engine = create_engine(str(config.sqlite_path))
maker = sessionmaker(class_=Session, autocommit=False, autoflush=False, bind=engine)


def get_session() -> Generator[Session, None, None]:
    with maker() as session:
        yield session
    #     session = Session(engine)
    # try:
    #     yield session
    #     # db = maker()
    #     # yield db
    # finally:
    #     session.close()


def create_tables(engine: Engine = engine) -> None:
    """
    Create tables and stamps with an alembic version

    References:
        - https://alembic.sqlalchemy.org/en/latest/cookbook.html#building-an-up-to-date-database-from-scratch
    """
    from sciop import models

    # FIXME: Super janky, do this in a __new__ or a decorator
    models.Dataset.register_events()
    models.Account.register_events()

    SQLModel.metadata.create_all(engine)
    # check version here since creating the table is the same action as
    # ensuring our migration metadata is correct!
    ensure_alembic_version()

    models.Scope.ensure_enum_values(next(get_session()))

    create_seed_data()


def ensure_alembic_version() -> None:
    """
    Make sure that our database is correctly stamped and migrations are applied.

    Raises:
        :class:`.exceptions.DBMigrationError` if migrations need to be applied!
    """
    # Handle database migrations and version stamping!
    alembic_config = get_alembic_config()

    command.ensure_version(alembic_config)
    version = alembic_version()

    # Check to see if we are up to date
    if version is None:
        # haven't been stamped yet, but we know we are
        # at the head since we just made the db.
        command.stamp(alembic_config, "head")
    else:
        try:
            command.check(alembic_config)
        except CommandError as e:
            # don't automatically migrate since it could be destructive
            raise RuntimeError("Database needs to be migrated! Run sciop migrate") from e


def get_alembic_config() -> AlembicConfig:
    return AlembicConfig(str(importlib.resources.files("sciop") / "migrations" / "alembic.ini"))


def alembic_version() -> Optional[str]:
    """
    for some godforsaken reason alembic's command for getting the
    db version ONLY PRINTS IT and does not return it.

    "fuck it we'll do it live"

    Args:
        engine (:class:`sqlalchemy.Engine`):

    Returns:
        str: Alembic version revision
        None: if there is no version yet!
    """
    with engine.connect() as connection:
        result = connection.execute(text("SELECT version_num FROM alembic_version"))
        version = result.fetchone()

    if version is not None:
        version = version[0]

    return version


def create_seed_data() -> None:
    if config.env != "dev":
        return
    from faker import Faker

    from sciop import crud
    from sciop.models import AccountCreate, Dataset, DatasetCreate, Scope, Scopes

    fake = Faker()

    with maker() as session:
        # session = get_session()
        create_admin(session)

        uploader = crud.get_account(username="uploader", session=session)
        if not uploader:
            uploader = crud.create_account(
                account_create=AccountCreate(username="uploader", password="uploaderuploader12"),
                session=session,
            )
        uploader.scopes = [Scope.get_item(Scopes.upload.value, session)]
        session.add(uploader)
        session.refresh(uploader)

        unapproved_dataset = crud.get_dataset(dataset_slug="unapproved", session=session)
        if not unapproved_dataset:
            unapproved_dataset = crud.create_dataset(
                session=session,
                dataset_create=DatasetCreate(
                    slug="unapproved",
                    title="Unapproved Dataset",
                    publisher="An Agency",
                    homepage="https://example.com",
                    description="An unapproved dataset",
                    dataset_created_at=datetime.now(UTC),
                    dataset_updated_at=datetime.now(UTC),
                    priority="low",
                    source="web",
                    urls=["https://example.com/1", "https://example.com/2"],
                    tags=["unapproved", "test", "aaa", "bbb"],
                ),
            )
        unapproved_dataset.enabled = False
        session.add(unapproved_dataset)

        approved_dataset = crud.get_dataset(dataset_slug="approved", session=session)
        if not approved_dataset:
            approved_dataset = crud.create_dataset(
                session=session,
                dataset_create=DatasetCreate(
                    slug="approved",
                    title="Example Approved Dataset with Upload",
                    publisher="Another Agency",
                    homepage="https://example.com",
                    description="An unapproved dataset",
                    dataset_created_at=datetime.now(UTC),
                    dataset_updated_at=datetime.now(UTC),
                    priority="low",
                    source="web",
                    urls=["https://example.com/3", "https://example.com/4"],
                    tags=["approved", "test", "aaa", "bbb", "ccc"],
                ),
            )
        approved_dataset.enabled = True
        session.add(approved_dataset)
        session.commit()
        session.refresh(approved_dataset)

        approved_upload = crud.get_upload_from_short_hash(session=session, short_hash="abcdefgh")
        if not approved_upload:
            approved_upload = _generate_upload("abcdefgh", uploader, approved_dataset, session)
        approved_upload.enabled = True
        session.add(approved_upload)
        session.commit()

        unapproved_upload = crud.get_upload_from_short_hash(session=session, short_hash="unapprov")
        if not unapproved_upload:
            unapproved_upload = _generate_upload(
                "unapproved", uploader, unapproved_dataset, session
            )
        unapproved_upload.enabled = False
        session.add(unapproved_upload)
        session.commit()

        # generate a bunch of approved datasets to test pagination
        n_datasets = session.exec(select(func.count(Dataset.dataset_id))).one()
        if n_datasets < 500:
            for _ in range(500):
                generated_dataset = _generate_dataset(fake)
                dataset = crud.create_dataset(session=session, dataset_create=generated_dataset)
                dataset.dataset_created_at = datetime.now(UTC)
                dataset.dataset_updated_at = datetime.now(UTC)
                dataset.enabled = True
                session.add(dataset)
            session.commit()


def create_admin(session: Session) -> Optional["Account"]:
    if config.env not in ("dev", "test"):
        return

    from sciop import crud
    from sciop.models import AccountCreate, Scope, Scopes

    admin = crud.get_account(username="admin", session=session)
    if not admin:
        admin = crud.create_account(
            account_create=AccountCreate(username="admin", password="adminadmin12"),
            session=session,
        )

    scopes = [Scope.get_item(a_scope, session) for a_scope in Scopes.__members__.values()]
    admin.scopes = scopes
    session.add(admin)
    session.commit()
    session.refresh(admin)


def _generate_upload(
    name: str, uploader: "Account", dataset: "Dataset", session: Session
) -> "Upload":
    from torf import Torrent

    from sciop import crud
    from sciop.models import FileInTorrentCreate, TorrentFileCreate, UploadCreate

    torrent_file = config.torrent_dir / f"__{name}__"
    with open(torrent_file, "wb") as tfile:
        tfile.write(b"0" * 16384 * 4)

    file_size = torrent_file.stat().st_size

    torrent = Torrent(
        path=torrent_file,
        name=f"Example Torrent {name}",
        trackers=[["http://example.com/announce"]],
        comment="My comment",
        piece_size=16384,
    )
    torrent.generate()
    short_hash = name[0:8] if len(name) >= 8 else f"{name:x>8}"

    created_torrent = TorrentFileCreate(
        file_name=f"__{name}__.torrent",
        file_hash="abcdefghijklmnop",
        infohash="fiuwhgliauherliuh",
        short_hash=short_hash,
        total_size=16384 * 4,
        piece_size=16384,
        torrent_size=64,
        files=[FileInTorrentCreate(path=str(torrent_file.name), size=file_size)],
        trackers=["http://example.com/announce"],
    )
    created_torrent.filesystem_path.parent.mkdir(parents=True, exist_ok=True)
    torrent.write(created_torrent.filesystem_path, overwrite=True)
    created_torrent = crud.create_torrent(
        session=session, created_torrent=created_torrent, account=uploader
    )

    upload = UploadCreate(
        method="I downloaded it",
        description="Its all here bub",
        torrent_short_hash=short_hash,
    )

    created_upload = crud.create_upload(
        session=session, created_upload=upload, dataset=dataset, account=uploader
    )
    return created_upload


def _generate_dataset(fake: "Faker") -> "DatasetCreate":
<<<<<<< HEAD
    from faker import Faker

    from sciop.models import DatasetCreate, DatasetPartCreate

    dataset_fake = Faker()
=======
    from random import randint

    from sciop.models import DatasetCreate, ExternalIdentifierCreate
>>>>>>> 9692749f

    title = fake.unique.bs()
    slug = title.lower().replace(" ", "-")

    parts = []
    base_path = Path(fake.unique.file_path(depth=2, extension=tuple()))

    for i in range(random.randint(1, 5)):
        part_slug = base_path / dataset_fake.unique.file_name(extension="")
        paths = [str(part_slug / dataset_fake.unique.file_name()) for i in range(5)]
        part = DatasetPartCreate(part_slug=str(part_slug), paths=paths)
        parts.append(part)

    return DatasetCreate(
        slug=slug,
        title=title,
        publisher=fake.company(),
        homepage=fake.url(),
        description=fake.text(1000),
        priority="low",
        source="web",
        urls=[fake.url() for _ in range(3)],
        tags=[f for f in [fake.word().lower() for _ in range(3)] if len(f) > 2],
<<<<<<< HEAD
        parts=parts,
=======
        external_identifiers=[
            ExternalIdentifierCreate(
                type="doi",
                identifier=f"10.{randint(1000,9999)}/{fake.word().lower()}.{randint(10000,99999)}",
            )
        ],
>>>>>>> 9692749f
    )<|MERGE_RESOLUTION|>--- conflicted
+++ resolved
@@ -2,6 +2,7 @@
 import random
 from datetime import UTC, datetime
 from pathlib import Path
+from random import randint
 from typing import TYPE_CHECKING, Generator, Optional
 
 from alembic import command
@@ -284,17 +285,11 @@
 
 
 def _generate_dataset(fake: "Faker") -> "DatasetCreate":
-<<<<<<< HEAD
     from faker import Faker
 
-    from sciop.models import DatasetCreate, DatasetPartCreate
+    from sciop.models import DatasetCreate, DatasetPartCreate, ExternalIdentifierCreate
 
     dataset_fake = Faker()
-=======
-    from random import randint
-
-    from sciop.models import DatasetCreate, ExternalIdentifierCreate
->>>>>>> 9692749f
 
     title = fake.unique.bs()
     slug = title.lower().replace(" ", "-")
@@ -318,14 +313,11 @@
         source="web",
         urls=[fake.url() for _ in range(3)],
         tags=[f for f in [fake.word().lower() for _ in range(3)] if len(f) > 2],
-<<<<<<< HEAD
-        parts=parts,
-=======
         external_identifiers=[
             ExternalIdentifierCreate(
                 type="doi",
                 identifier=f"10.{randint(1000,9999)}/{fake.word().lower()}.{randint(10000,99999)}",
             )
         ],
->>>>>>> 9692749f
+        parts=parts,
     )