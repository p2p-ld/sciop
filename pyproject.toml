--- conflicted
+++ resolved
@@ -22,12 +22,9 @@
     "fastapi-pagination>=0.12.34",
     "torf>=4.2.7",
     "humanize>=4.11.0",
-<<<<<<< HEAD
+    "slowapi>=0.1.9",
     "fasthx>=2.1.1",
-    "faker>=35.2.0"
-=======
-    "slowapi>=0.1.9",
->>>>>>> d3ede5bc
+    "faker>=35.2.0",
 ]
 requires-python = ">=3.11"
 readme = "README.md"
